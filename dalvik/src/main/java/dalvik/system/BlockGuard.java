--- conflicted
+++ resolved
@@ -26,8 +26,8 @@
 import java.net.DatagramPacket;
 import java.net.InetAddress;
 import java.net.SocketException;
+import java.net.SocketOptions;
 import java.net.SocketImpl;
-import java.net.SocketOptions;
 import java.net.UnknownHostException;
 import java.nio.channels.Channel;
 
@@ -418,44 +418,15 @@
             mNetwork.setSocketOption(aFD, opt, optVal);
         }
 
-<<<<<<< HEAD
         public void close(FileDescriptor aFD) throws IOException {
-=======
-        public int getSocketFlags() {
-            return mNetwork.getSocketFlags();
-        }
-
-        public void socketClose(FileDescriptor aFD) throws IOException {
             if (isLingerSocket(aFD)) {
                 BlockGuard.getThreadPolicy().onNetwork();
             }
-            mNetwork.socketClose(aFD);
-        }
-
-        public InetAddress getHostByAddr(byte[] addr) throws UnknownHostException {
->>>>>>> 1a529c16
-            BlockGuard.getThreadPolicy().onNetwork();
             mNetwork.close(aFD);
         }
 
         public void setInetAddress(InetAddress sender, byte[] address) {
             mNetwork.setInetAddress(sender, address);
-        }
-<<<<<<< HEAD
-=======
-
-        public String byteArrayToIpString(byte[] address)
-                throws UnknownHostException {
-            return mNetwork.byteArrayToIpString(address);
-        }
-
-        public byte[] ipStringToByteArray(String address)
-                throws UnknownHostException {
-            return mNetwork.ipStringToByteArray(address);
-        }
-
-        public Channel inheritedChannel() {
-            return mNetwork.inheritedChannel();
         }
 
         private boolean isLingerSocket(FileDescriptor fd) throws SocketException {
@@ -469,6 +440,5 @@
             }
             return false;  // shouldn't happen
         }
->>>>>>> 1a529c16
     }
 }