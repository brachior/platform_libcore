/*
 * Copyright (C) 2010 The Android Open Source Project
 *
 * Licensed under the Apache License, Version 2.0 (the "License");
 * you may not use this file except in compliance with the License.
 * You may obtain a copy of the License at
 *
 *      http://www.apache.org/licenses/LICENSE-2.0
 *
 * Unless required by applicable law or agreed to in writing, software
 * distributed under the License is distributed on an "AS IS" BASIS,
 * WITHOUT WARRANTIES OR CONDITIONS OF ANY KIND, either express or implied.
 * See the License for the specific language governing permissions and
 * limitations under the License.
 */

package libcore.java.net;

import java.net.Inet6Address;
import java.net.InetAddress;
import java.net.URL;
import junit.framework.TestCase;

public class URLTest extends TestCase {
    // http://code.google.com/p/android/issues/detail?id=12724
    public void testExplicitPort() throws Exception {
        URL url = new URL("http://www.google.com:80/example?language[id]=2");
        assertEquals("www.google.com", url.getHost());
        assertEquals(80, url.getPort());
    }

    public void testHostWithSlashInFragment() throws Exception {
        URL url = new URL("http://www.google.com#foo/bar");
        assertEquals("www.google.com", url.getHost());
        assertEquals("foo/bar", url.getRef());
        assertEquals(-1, url.getPort());
    }

    public void testHostWithColonAndSlashInFragment() throws Exception {
        URL url = new URL("http://www.google.com#foo:bar/baz");
        assertEquals("www.google.com", url.getHost());
        assertEquals("foo:bar/baz", url.getRef());
        assertEquals(-1, url.getPort());
    }

<<<<<<< HEAD
    /**
     * Android's URL.equals() works as if the network is down. This is different
     * from the RI, which does potentially slow and inconsistent DNS lookups in
     * URL.equals.
     */
    public void testEqualsDoesNotDoHostnameResolution() throws Exception {
        for (InetAddress inetAddress : InetAddress.getAllByName("localhost")) {
            String address = inetAddress.getHostAddress();
            if (inetAddress instanceof Inet6Address) {
                address = "[" + address + "]";
            }
            URL urlByHostName = new URL("http://localhost/foo?bar=baz#quux");
            URL urlByAddress = new URL("http://" + address + "/foo?bar=baz#quux");
            assertFalse("Expected " + urlByHostName + " to not equal " + urlByAddress,
                    urlByHostName.equals(urlByAddress));
        }
    }

    public void testEqualsCaseMapping() throws Exception {
        assertEquals(new URL("HTTP://localhost/foo?bar=baz#quux"),
                new URL("HTTP://localhost/foo?bar=baz#quux"));
        assertTrue(new URL("http://localhost/foo?bar=baz#quux").equals(
                new URL("http://LOCALHOST/foo?bar=baz#quux")));
        assertFalse(new URL("http://localhost/foo?bar=baz#quux").equals(
                new URL("http://localhost/FOO?bar=baz#quux")));
        assertFalse(new URL("http://localhost/foo?bar=baz#quux").equals(
                new URL("http://localhost/foo?BAR=BAZ#quux")));
        assertFalse(new URL("http://localhost/foo?bar=baz#quux").equals(
                new URL("http://localhost/foo?bar=baz#QUUX")));
=======
    public void testEqualsWithNullHost() throws Exception {
        assertFalse(new URL("file", null, -1, "/a/").equals(new URL("file:/a/")));
        assertFalse(new URL("http", null, 80, "/a/").equals(new URL("http:/a/")));
>>>>>>> 6dfa1ea0
    }
}<|MERGE_RESOLUTION|>--- conflicted
+++ resolved
@@ -43,7 +43,6 @@
         assertEquals(-1, url.getPort());
     }
 
-<<<<<<< HEAD
     /**
      * Android's URL.equals() works as if the network is down. This is different
      * from the RI, which does potentially slow and inconsistent DNS lookups in
@@ -73,10 +72,10 @@
                 new URL("http://localhost/foo?BAR=BAZ#quux")));
         assertFalse(new URL("http://localhost/foo?bar=baz#quux").equals(
                 new URL("http://localhost/foo?bar=baz#QUUX")));
-=======
+    }
+
     public void testEqualsWithNullHost() throws Exception {
         assertFalse(new URL("file", null, -1, "/a/").equals(new URL("file:/a/")));
         assertFalse(new URL("http", null, 80, "/a/").equals(new URL("http:/a/")));
->>>>>>> 6dfa1ea0
     }
 }